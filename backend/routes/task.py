from flask import Blueprint, jsonify, request
from flask_jwt_extended import jwt_required, get_jwt_identity
from datetime import datetime
import cloudinary.uploader
from models import Task, User, Project, TaskAttachment, Notification
from extensions import db
from utils.email import send_email
from utils.datetime_utils import ensure_utc

task_bp = Blueprint('task', __name__)

@task_bp.route('/projects/<int:project_id>/tasks', methods=['POST'])
@jwt_required()
def create_task(project_id):
    user_id = int(get_jwt_identity())
    project = Project.query.get_or_404(project_id)
    if not any(member.id == user_id for member in project.members):
        return jsonify({'msg': 'Not a member of this project'}), 403
    data = request.get_json()
    if not data or 'title' not in data:
        return jsonify({'msg': 'Title required'}), 400
    title = data.get('title')
    description = data.get('description')
    due_date = None
    if 'due_date' in data:
        try:
            # Parse ISO format datetime and ensure it's timezone-aware
            parsed_date = datetime.fromisoformat(data['due_date'].replace('Z', '+00:00'))
            due_date = ensure_utc(parsed_date)
        except ValueError:
            return jsonify({'msg': 'Invalid date format. Use ISO format with timezone.'}), 400
    status = data.get('status', 'To Do')
    # Map status to enum values
    status_mapping = {
        'To Do': 'pending',
        'In Progress': 'in_progress', 
        'Done': 'completed',
        'pending': 'pending',
        'in_progress': 'in_progress',
        'completed': 'completed'
    }
    status = status_mapping.get(status, 'pending')
    
    assignee = None
    if 'assignee_id' in data:
        assignee = User.query.get(data['assignee_id'])
        if not assignee:
            return jsonify({'msg': 'Assignee not found'}), 404
        if not any(member.id == assignee.id for member in project.members):
            return jsonify({'msg': 'Assignee must be project member'}), 400
    
    task = Task(
        title=title, 
        description=description, 
        due_date=due_date,
        status=status, 
        project_id=project_id,
        owner_id=assignee.id if assignee else user_id
    )
    db.session.add(task)
    db.session.commit()
    
    if assignee and assignee.id != user_id:
        message = f"You have been assigned task '{task.title}' in project '{project.name}'"
        notification = Notification(user_id=assignee.id, message=message)
        db.session.add(notification)
        if hasattr(assignee, 'notify_email') and assignee.notify_email:
            send_email("Task Assigned", [assignee.email], "", message)
        db.session.commit()
    return jsonify({'msg': 'Task created', 'task_id': task.id}), 201

@task_bp.route('/tasks/<int:task_id>/attachment', methods=['POST'])
@jwt_required()
def add_attachment(task_id):
    user_id = int(get_jwt_identity())
    task = Task.query.get_or_404(task_id)
    project = task.project
    if not any(member.id == user_id for member in project.members):
        return jsonify({'msg': 'Not authorized'}), 403
    if 'file' not in request.files:
        return jsonify({'msg': 'No file part'}), 400
    file = request.files['file']
    if file.filename == '':
        return jsonify({'msg': 'No selected file'}), 400
    upload_result = cloudinary.uploader.upload(file)
    attachment = TaskAttachment(task_id=task_id, file_url=upload_result.get('secure_url'))
    db.session.add(attachment)
    db.session.commit()
    return jsonify({'msg': 'File uploaded', 'url': attachment.file_url})

<<<<<<< HEAD
=======
@task_bp.route('/tasks/', methods=['GET'])
>>>>>>> c310ab01
@task_bp.route('/tasks', methods=['GET'])
@jwt_required()
def get_all_tasks():
    user_id = int(get_jwt_identity())
    tasks = Task.query.filter_by(owner_id=user_id).all()
    # Convert tasks to dictionary format for JSON serialization
    tasks_data = []
    for task in tasks:
        # Map enum status back to readable format
        status_mapping = {
            'pending': 'To Do',
            'in_progress': 'In Progress',
            'completed': 'Done'
        }
        readable_status = status_mapping.get(task.status.value if hasattr(task.status, 'value') else str(task.status), 'To Do')
        
        task_data = {
            'id': task.id,
            'title': task.title,
            'description': task.description,
            'due_date': task.due_date.isoformat() if task.due_date else None,
            'status': readable_status,
            'project_id': task.project_id,
            'owner_id': task.owner_id,
            'assignee_id': task.owner_id,  # For compatibility with frontend
            'created_at': task.created_at.isoformat() if task.created_at else None,
            'project_name': task.project.name if task.project else None
        }
        tasks_data.append(task_data)
    return jsonify(tasks_data)

<<<<<<< HEAD
=======
@task_bp.route('/tasks/', methods=['POST'])
>>>>>>> c310ab01
@task_bp.route('/tasks', methods=['POST'])
@jwt_required()
def create_task_direct():
    user_id = int(get_jwt_identity())
    data = request.get_json()
    
    if not data:
        return jsonify({'msg': 'No data provided'}), 400
    
    # Validate required fields
    required_fields = ['project_id', 'title']
    for field in required_fields:
        if field not in data or not data[field]:
            return jsonify({'msg': f'{field.replace("_", " ").title()} is required'}), 400
    
    project_id = data['project_id']
    title = data['title']
    description = data.get('description', '')
    
    # Validate project exists and user is a member
    project = Project.query.get_or_404(project_id)
    if not any(member.id == user_id for member in project.members):
        return jsonify({'msg': 'Not a member of this project'}), 403
    
    # Parse due date if provided
    due_date = None
    if 'due_date' in data and data['due_date']:
        try:
            parsed_date = datetime.fromisoformat(data['due_date'].replace('Z', '+00:00'))
            due_date = ensure_utc(parsed_date)
        except ValueError:
            return jsonify({'msg': 'Invalid date format. Use ISO format with timezone.'}), 400
    
    status = data.get('status', 'To Do')
    # Map status to enum values
    status_mapping = {
        'To Do': 'pending',
        'In Progress': 'in_progress', 
        'Done': 'completed',
        'pending': 'pending',
        'in_progress': 'in_progress',
        'completed': 'completed'
    }
    status = status_mapping.get(status, 'pending')
    
    assignee_id = data.get('assignee_id')
    
    # Validate assignee if provided
    if assignee_id:
        assignee = User.query.get(assignee_id)
        if not assignee:
            return jsonify({'msg': 'Assignee not found'}), 404
        if not any(member.id == assignee.id for member in project.members):
            return jsonify({'msg': 'Assignee must be project member'}), 400
    
    task = Task(
        title=title, 
        description=description, 
        due_date=due_date, 
        status=status, 
        project_id=project_id, 
        owner_id=assignee_id if assignee_id else user_id
    )
    db.session.add(task)
    db.session.commit()
    
    # Send notification if task is assigned to someone else
    if assignee_id and assignee_id != user_id:
        assignee = User.query.get(assignee_id)
        message = f"You have been assigned task '{task.title}' in project '{project.name}'"
        notification = Notification(user_id=assignee.id, message=message)
        db.session.add(notification)
        if hasattr(assignee, 'notify_email') and assignee.notify_email:
            send_email("Task Assigned", [assignee.email], "", message)
        db.session.commit()
    
    return jsonify({'msg': 'Task created', 'task_id': task.id}), 201

@task_bp.route('/tasks/<int:task_id>', methods=['PUT'])
@jwt_required()
def update_task_direct(task_id):
    user_id = int(get_jwt_identity())
    data = request.get_json()
    
    if not data:
        return jsonify({'msg': 'No data provided'}), 400
        
    task = Task.query.get_or_404(task_id)
    project = task.project
    
    # Check if user is a member of the project
    if not any(member.id == user_id for member in project.members):
        return jsonify({'msg': 'Not authorized'}), 403
    
    # Update fields if provided
    if 'title' in data:
        task.title = data['title']
    if 'description' in data:
        task.description = data['description']
    if 'due_date' in data:
        if data['due_date']:
            try:
                parsed_date = datetime.fromisoformat(data['due_date'].replace('Z', '+00:00'))
                task.due_date = ensure_utc(parsed_date)
            except ValueError:
                return jsonify({'msg': 'Invalid date format. Use ISO format with timezone.'}), 400
        else:
            task.due_date = None
    if 'status' in data:
        # Map status to enum values
        status_mapping = {
            'To Do': 'pending',
            'In Progress': 'in_progress', 
            'Done': 'completed',
            'pending': 'pending',
            'in_progress': 'in_progress',
            'completed': 'completed'
        }
        task.status = status_mapping.get(data['status'], 'pending')
    if 'project_id' in data:
        task.project_id = data['project_id']
    user_id = int(get_jwt_identity())
    if 'owner_id' in data:
        task.owner_id = data['owner_id']
    db.session.commit()
    return jsonify({'msg': 'Task updated'})

@task_bp.route('/tasks/<int:task_id>', methods=['DELETE'])
@jwt_required()
def delete_task_direct(task_id):
    user_id = int(get_jwt_identity())
    task = Task.query.get_or_404(task_id)
    project = task.project
    
    # Allow deletion if user is project owner or task owner
    if project.owner_id != user_id and task.owner_id != user_id:
        return jsonify({'msg': 'Only project owner or task assignee can delete tasks'}), 403
    
    db.session.delete(task)
    db.session.commit()
    return jsonify({'msg': 'Task deleted'})
<|MERGE_RESOLUTION|>--- conflicted
+++ resolved
@@ -6,11 +6,13 @@
 from extensions import db
 from utils.email import send_email
 from utils.datetime_utils import ensure_utc
+from utils.route_cache import cache_route, invalidate_cache_on_change
 
 task_bp = Blueprint('task', __name__)
 
 @task_bp.route('/projects/<int:project_id>/tasks', methods=['POST'])
 @jwt_required()
+@invalidate_cache_on_change(['tasks', 'projects'])
 def create_task(project_id):
     user_id = int(get_jwt_identity())
     project = Project.query.get_or_404(project_id)
@@ -24,11 +26,137 @@
     due_date = None
     if 'due_date' in data:
         try:
-            # Parse ISO format datetime and ensure it's timezone-aware
             parsed_date = datetime.fromisoformat(data['due_date'].replace('Z', '+00:00'))
             due_date = ensure_utc(parsed_date)
         except ValueError:
             return jsonify({'msg': 'Invalid date format. Use ISO format with timezone.'}), 400
+    status = data.get('status', 'To Do')
+    status_mapping = {
+        'To Do': 'pending',
+        'In Progress': 'in_progress', 
+        'Done': 'completed',
+        'pending': 'pending',
+        'in_progress': 'in_progress',
+        'completed': 'completed'
+    }
+    status = status_mapping.get(status, 'pending')
+    
+    assignee = None
+    if 'assignee_id' in data:
+        assignee = User.query.get(data['assignee_id'])
+        if not assignee:
+            return jsonify({'msg': 'Assignee not found'}), 404
+        if not any(member.id == assignee.id for member in project.members):
+            return jsonify({'msg': 'Assignee must be project member'}), 400
+    
+    task = Task(
+        title=title, 
+        description=description, 
+        due_date=due_date,
+        status=status, 
+        project_id=project_id,
+        owner_id=assignee.id if assignee else user_id
+    )
+    db.session.add(task)
+    db.session.commit()
+    
+    if assignee and assignee.id != user_id:
+        message = f"You have been assigned task '{task.title}' in project '{project.name}'"
+        notification = Notification(user_id=assignee.id, message=message)
+        db.session.add(notification)
+        if hasattr(assignee, 'notify_email') and assignee.notify_email:
+            send_email("Task Assigned", [assignee.email], "", message)
+        db.session.commit()
+    return jsonify({'msg': 'Task created', 'task_id': task.id}), 201
+
+@task_bp.route('/tasks/<int:task_id>/attachment', methods=['POST'])
+@jwt_required()
+@invalidate_cache_on_change(['tasks'])
+def add_attachment(task_id):
+    user_id = int(get_jwt_identity())
+    task = Task.query.get_or_404(task_id)
+    project = task.project
+    if not any(member.id == user_id for member in project.members):
+        return jsonify({'msg': 'Not authorized'}), 403
+    if 'file' not in request.files:
+        return jsonify({'msg': 'No file part'}), 400
+    file = request.files['file']
+    if file.filename == '':
+        return jsonify({'msg': 'No selected file'}), 400
+    upload_result = cloudinary.uploader.upload(file)
+    attachment = TaskAttachment(task_id=task_id, file_url=upload_result.get('secure_url'))
+    db.session.add(attachment)
+    db.session.commit()
+    return jsonify({'msg': 'File uploaded', 'url': attachment.file_url})
+
+@task_bp.route('/tasks', methods=['GET'])
+@jwt_required()
+@cache_route(ttl=120, user_specific=True)  # Cache for 2 minutes
+def get_all_tasks():
+    user_id = int(get_jwt_identity())
+    tasks = Task.query.filter_by(owner_id=user_id).all()
+    tasks_data = []
+    for task in tasks:
+        status_mapping = {
+            'pending': 'Not Started',
+            'in_progress': 'In Progress',
+            'completed': 'Completed'
+        }
+        readable_status = status_mapping.get(task.status.value if hasattr(task.status, 'value') else str(task.status), 'Not Started')
+        
+        # Get assignee name
+        assignee_name = None
+        if task.owner_id:
+            assignee = User.query.get(task.owner_id)
+            assignee_name = assignee.full_name if assignee else 'Unknown User'
+        
+        task_data = {
+            'id': task.id,
+            'title': task.title,
+            'description': task.description,
+            'due_date': task.due_date.isoformat() if task.due_date else None,
+            'status': readable_status,
+            'project_id': task.project_id,
+            'owner_id': task.owner_id,
+            'assignee_id': task.owner_id,
+            'assignee': assignee_name,
+            'created_at': task.created_at.isoformat() if task.created_at else None,
+            'project_name': task.project.name if task.project else None
+        }
+        tasks_data.append(task_data)
+    return jsonify(tasks_data)
+
+@task_bp.route('/tasks', methods=['POST'])
+@jwt_required()
+@invalidate_cache_on_change(['tasks', 'projects'])
+def create_task_direct():
+    user_id = int(get_jwt_identity())
+    data = request.get_json()
+    
+    if not data:
+        return jsonify({'msg': 'No data provided'}), 400
+    
+    required_fields = ['project_id', 'title']
+    for field in required_fields:
+        if field not in data or not data[field]:
+            return jsonify({'msg': f'{field.replace("_", " ").title()} is required'}), 400
+    
+    project_id = data['project_id']
+    title = data['title']
+    description = data.get('description', '')
+    
+    project = Project.query.get_or_404(project_id)
+    if not any(member.id == user_id for member in project.members):
+        return jsonify({'msg': 'Not a member of this project'}), 403
+    
+    due_date = None
+    if 'due_date' in data and data['due_date']:
+        try:
+            parsed_date = datetime.fromisoformat(data['due_date'].replace('Z', '+00:00'))
+            due_date = ensure_utc(parsed_date)
+        except ValueError:
+            return jsonify({'msg': 'Invalid date format. Use ISO format with timezone.'}), 400
+    
     status = data.get('status', 'To Do')
     # Map status to enum values
     status_mapping = {
@@ -41,140 +169,8 @@
     }
     status = status_mapping.get(status, 'pending')
     
-    assignee = None
-    if 'assignee_id' in data:
-        assignee = User.query.get(data['assignee_id'])
-        if not assignee:
-            return jsonify({'msg': 'Assignee not found'}), 404
-        if not any(member.id == assignee.id for member in project.members):
-            return jsonify({'msg': 'Assignee must be project member'}), 400
-    
-    task = Task(
-        title=title, 
-        description=description, 
-        due_date=due_date,
-        status=status, 
-        project_id=project_id,
-        owner_id=assignee.id if assignee else user_id
-    )
-    db.session.add(task)
-    db.session.commit()
-    
-    if assignee and assignee.id != user_id:
-        message = f"You have been assigned task '{task.title}' in project '{project.name}'"
-        notification = Notification(user_id=assignee.id, message=message)
-        db.session.add(notification)
-        if hasattr(assignee, 'notify_email') and assignee.notify_email:
-            send_email("Task Assigned", [assignee.email], "", message)
-        db.session.commit()
-    return jsonify({'msg': 'Task created', 'task_id': task.id}), 201
-
-@task_bp.route('/tasks/<int:task_id>/attachment', methods=['POST'])
-@jwt_required()
-def add_attachment(task_id):
-    user_id = int(get_jwt_identity())
-    task = Task.query.get_or_404(task_id)
-    project = task.project
-    if not any(member.id == user_id for member in project.members):
-        return jsonify({'msg': 'Not authorized'}), 403
-    if 'file' not in request.files:
-        return jsonify({'msg': 'No file part'}), 400
-    file = request.files['file']
-    if file.filename == '':
-        return jsonify({'msg': 'No selected file'}), 400
-    upload_result = cloudinary.uploader.upload(file)
-    attachment = TaskAttachment(task_id=task_id, file_url=upload_result.get('secure_url'))
-    db.session.add(attachment)
-    db.session.commit()
-    return jsonify({'msg': 'File uploaded', 'url': attachment.file_url})
-
-<<<<<<< HEAD
-=======
-@task_bp.route('/tasks/', methods=['GET'])
->>>>>>> c310ab01
-@task_bp.route('/tasks', methods=['GET'])
-@jwt_required()
-def get_all_tasks():
-    user_id = int(get_jwt_identity())
-    tasks = Task.query.filter_by(owner_id=user_id).all()
-    # Convert tasks to dictionary format for JSON serialization
-    tasks_data = []
-    for task in tasks:
-        # Map enum status back to readable format
-        status_mapping = {
-            'pending': 'To Do',
-            'in_progress': 'In Progress',
-            'completed': 'Done'
-        }
-        readable_status = status_mapping.get(task.status.value if hasattr(task.status, 'value') else str(task.status), 'To Do')
-        
-        task_data = {
-            'id': task.id,
-            'title': task.title,
-            'description': task.description,
-            'due_date': task.due_date.isoformat() if task.due_date else None,
-            'status': readable_status,
-            'project_id': task.project_id,
-            'owner_id': task.owner_id,
-            'assignee_id': task.owner_id,  # For compatibility with frontend
-            'created_at': task.created_at.isoformat() if task.created_at else None,
-            'project_name': task.project.name if task.project else None
-        }
-        tasks_data.append(task_data)
-    return jsonify(tasks_data)
-
-<<<<<<< HEAD
-=======
-@task_bp.route('/tasks/', methods=['POST'])
->>>>>>> c310ab01
-@task_bp.route('/tasks', methods=['POST'])
-@jwt_required()
-def create_task_direct():
-    user_id = int(get_jwt_identity())
-    data = request.get_json()
-    
-    if not data:
-        return jsonify({'msg': 'No data provided'}), 400
-    
-    # Validate required fields
-    required_fields = ['project_id', 'title']
-    for field in required_fields:
-        if field not in data or not data[field]:
-            return jsonify({'msg': f'{field.replace("_", " ").title()} is required'}), 400
-    
-    project_id = data['project_id']
-    title = data['title']
-    description = data.get('description', '')
-    
-    # Validate project exists and user is a member
-    project = Project.query.get_or_404(project_id)
-    if not any(member.id == user_id for member in project.members):
-        return jsonify({'msg': 'Not a member of this project'}), 403
-    
-    # Parse due date if provided
-    due_date = None
-    if 'due_date' in data and data['due_date']:
-        try:
-            parsed_date = datetime.fromisoformat(data['due_date'].replace('Z', '+00:00'))
-            due_date = ensure_utc(parsed_date)
-        except ValueError:
-            return jsonify({'msg': 'Invalid date format. Use ISO format with timezone.'}), 400
-    
-    status = data.get('status', 'To Do')
-    # Map status to enum values
-    status_mapping = {
-        'To Do': 'pending',
-        'In Progress': 'in_progress', 
-        'Done': 'completed',
-        'pending': 'pending',
-        'in_progress': 'in_progress',
-        'completed': 'completed'
-    }
-    status = status_mapping.get(status, 'pending')
-    
     assignee_id = data.get('assignee_id')
     
-    # Validate assignee if provided
     if assignee_id:
         assignee = User.query.get(assignee_id)
         if not assignee:
@@ -193,7 +189,6 @@
     db.session.add(task)
     db.session.commit()
     
-    # Send notification if task is assigned to someone else
     if assignee_id and assignee_id != user_id:
         assignee = User.query.get(assignee_id)
         message = f"You have been assigned task '{task.title}' in project '{project.name}'"
@@ -207,6 +202,7 @@
 
 @task_bp.route('/tasks/<int:task_id>', methods=['PUT'])
 @jwt_required()
+@invalidate_cache_on_change(['tasks', 'projects'])
 def update_task_direct(task_id):
     user_id = int(get_jwt_identity())
     data = request.get_json()
@@ -217,11 +213,9 @@
     task = Task.query.get_or_404(task_id)
     project = task.project
     
-    # Check if user is a member of the project
     if not any(member.id == user_id for member in project.members):
         return jsonify({'msg': 'Not authorized'}), 403
     
-    # Update fields if provided
     if 'title' in data:
         task.title = data['title']
     if 'description' in data:
@@ -236,7 +230,6 @@
         else:
             task.due_date = None
     if 'status' in data:
-        # Map status to enum values
         status_mapping = {
             'To Do': 'pending',
             'In Progress': 'in_progress', 
@@ -256,12 +249,12 @@
 
 @task_bp.route('/tasks/<int:task_id>', methods=['DELETE'])
 @jwt_required()
+@invalidate_cache_on_change(['tasks', 'projects'])
 def delete_task_direct(task_id):
     user_id = int(get_jwt_identity())
     task = Task.query.get_or_404(task_id)
     project = task.project
     
-    # Allow deletion if user is project owner or task owner
     if project.owner_id != user_id and task.owner_id != user_id:
         return jsonify({'msg': 'Only project owner or task assignee can delete tasks'}), 403
     
